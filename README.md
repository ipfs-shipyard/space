# Space

## Overview

This project is focusing on applying content-addressable data & tooling to satellite communications. This is one part engineering project and one part science experiment. The overall goal is to provide a well engineered path for using pieces of IPFS, starting with content-addressable data, in the space communications context. After this has been built, a data-driven comparison must be made against existing data communications/transfer protocols. Quantifiable data must be collected for a fair comparison with existing data transfer protocols. The experimental setup will provide a structure for building up the engineered product, which will then be run through “experiments”, or test runs, to collect performance metrics.

The work and communications for this project will be coordinated through the [ipfs-shipyard/space repo](https://github.com/ipfs-shipyard/space) and the [Filecoin #space channel](https://filecoinproject.slack.com/archives/C02N7M67FKK).

## Objectives

1. Demonstrate the utility of content addressable protocols in the context of space-to-ground and space-to-space communications.
    - Provide a functional SDK for using content addressable protocols in aerospace context.
1. Provide the data required to accurately compare content addressable protocols to existing data transfer protocols.
    - Provide the tooling necessary to generate said data in real-life and simulated scenarios.

## Hypothesis

Content addressable protocols, such as those embedded in IPFS/IPLD, can provide enhanced reliability and verifiability in space-to-ground communications.

## Experiments

There are two experimental setups and scenarios which will be used in this project.

The first experimental setup addresses space-to-ground communications and consists of one satellite and N ground stations. All ground stations are assumed to be in contact with each other, whether by a private network, or access to the public internet. This assumption is drawn from the usage of IPFS between ground stations, which requires some kind of inter-station connection. The satellite will have communications with each ground station separately for X minutes each hour, or each pass. This requirement is in place to approximate expected communication patterns common to satellites. Each experiment run will see the satellite transmitting a payload of known size to the ground stations across the passes until the payload can be reassembled and verified. 

The second experimental setup addresses space-to-space communications and consists of N satellites and one ground station. All satellites are assumed to be in contact with each other via radio. Only one satellite is assumed to be in contact with the ground station at any given time. These requirements are in place to simulate the situation where one or more satellites are used to pass data along from the ground to a satellite which cannot contact a ground station. Each experiment run will consist of the ground station transmitting a payload of known size to the one satellite it can contact, and then that satellite will transmit the data to a different satellite for reassembly and verification.

The development/lab hardware setup for these experiments will consist of one or more Raspberry Pi 4s as the “satellites” and a desktop/laptop as the “ground station”, with a packet radio interface acting as the communications medium. The purpose of the development hardware is to provide an approximation of the target hardware platforms so that this project can develop helpful abstractions, particularly around the radio/communications interface.

Here is a list of the exact hardware pieces used for local development:
- "Satellite"
    - [Raspberry Pi 4](https://www.raspberrypi.com/products/raspberry-pi-4-model-b/)
    - [RFM69-based packet radio for raspberry pi](https://www.adafruit.com/product/4072)

- "Ground Station"
    - Laptop or Desktop running Linux or MacOS
    - [RFM69-based packet radio with USB interface](https://www.adafruit.com/product/3076)

### Tunable parameters under study:
- Number of ground stations
- Length of passes
- Passes overlapping (or not)
- Size of payload
- Size of blocks payload is broken down into
- Format of content addressable data (CAR, raw, etc)
- Speed of transmission in-pass

### Metrics to measure:
- Verification/reassembly pass or fail
- Total time from beginning of transmission to verified reassembly on ground
- Total number of passes required
- Min/max/mean number of total transmissions per block
- Min/max/mean number of block transmissions duplicated across ground stations

## Environmental Assumptions

These are assumptions we are establishing to 1) limit scope and 2) establish reasonable constraints:

- Satellites already have an established communications path to their ground stations. 
- Security or encryption is the responsibility of the satellite and already baked into their communications protocols, which we will operate under.
- Memory will be a more scarce resource than storage, and likely order(s) of magnitude less than in typical desktop/cloud computing systems.

## Architecture Overview

```mermaid
flowchart TD
    subgraph Spacecraft
        A[Application] -- ApplicationAPI --> B[IPFS]
        B <-- CommsAPI --> C[Comms]
    end

    subgraph Radio
        Z[Data Transfer Protocol]
    end

    subgraph Ground
        F[Service] -- ApplicationAPI --> E[IPFS]
        E <-- CommsAPI --> G[Comms]
    end

    C <--> Z
    G <--> Z
```

This is an overview of the different pieces of software which will be built and which are assumed to exist in the target environments:

* Interfaces
    * Application API - An API provided by the IPFS processes to allow it to be commanded by local processes either onboard spacecraft or in a ground station.
    * Communications API - An API provided by the IPFS process for integration with communications links either onboard spacecraft or in a ground station.
    * Data Transfer Protocol - A protocol used by IPFS processes on spacecraft and ground to handle the transfer of files in DAG blocks form. This will logically do what BitSwap does, but BitSwap will not be used.

* Spacecraft
    * IPFS - A modified IPFS instance tailored for the spacecraft environment with the functionality required to facilitate content-addressable data exchanges.
    * Application - Each spacecraft is expected to have onboard applications or services which will interact with the IPFS process via the `Application API` to perform functions such as _"store a file in IPFS"_ or _"transmit a CID to ground"_.
    * Comms - Each spacecraft is expected to have a communications link with an existing interface, which IPFS will communicate over using the `Communications API`.

* Ground
    * IPFS - A modified IPFS instance tailored for the ground station environment, which is able to communicate with the space-bound IPFS instance, and possibly also bridge with other public/private IPFS networks.
    * Service - Ground stations are expected to have services or applications which will command the IPFS process via the `Application API` to perform functions such as _"store and upload a file"_ or _"request a CID from space"_.
    * Comms - Each ground station is expected to have a communication link with an existing interface, which IPFS will communicate over using the `Communications API`.

### MVPs

- [ ] [v0.1 - Generate & transmit CAR over radio](https://github.com/ipfs-shipyard/space/issues/5)
<<<<<<< HEAD
- [ ] v0.2 - Generate DAG & transmit via stream
- [ ] v0.3 - CID request/response via DAG-stream
- [ ] v0.4 - CID request/response via tbd-protocol
=======
- [ ] v0.2 - Generate DAG, transmit & receive over Radio
- [ ] v0.3 - Demonstrate block-ship retransmit over radio
- [ ] v0.4 - Demonstrate block-ship request by CID
>>>>>>> 6e6ace0b
- [ ] v0.5 - Basic application API and CID advertisements

## Meeting Notes

[11/14/2022](meetings/11-14-2022.md)<|MERGE_RESOLUTION|>--- conflicted
+++ resolved
@@ -102,15 +102,9 @@
 ### MVPs
 
 - [ ] [v0.1 - Generate & transmit CAR over radio](https://github.com/ipfs-shipyard/space/issues/5)
-<<<<<<< HEAD
-- [ ] v0.2 - Generate DAG & transmit via stream
-- [ ] v0.3 - CID request/response via DAG-stream
-- [ ] v0.4 - CID request/response via tbd-protocol
-=======
 - [ ] v0.2 - Generate DAG, transmit & receive over Radio
 - [ ] v0.3 - Demonstrate block-ship retransmit over radio
 - [ ] v0.4 - Demonstrate block-ship request by CID
->>>>>>> 6e6ace0b
 - [ ] v0.5 - Basic application API and CID advertisements
 
 ## Meeting Notes
